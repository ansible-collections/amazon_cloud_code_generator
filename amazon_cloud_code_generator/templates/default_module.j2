{% include 'header.j2' %}

import json

from ansible_collections.amazon.aws.plugins.module_utils.core import AnsibleAWSModule
from ansible_collections.amazon.cloud.plugins.module_utils.core import CloudControlResource
from ansible_collections.amazon.cloud.plugins.module_utils.core import snake_dict_to_camel_dict
from ansible_collections.amazon.cloud.plugins.module_utils.core import ansible_dict_to_boto3_tag_list


def main():

    argument_spec = dict(
       state=dict(type='str', choices=['present', 'absent', 'list', 'describe', 'get'], default='present'),
    )
    {{arguments}}

    required_if = [
        {{ required_if|join(",") }}
    ]

    module = AnsibleAWSModule(argument_spec=argument_spec, required_if=required_if, supports_check_mode=True)
    cloud = CloudControlResource(module)

    type_name = {{resource_type}}

    params = {}
    {{params}}
    # The DesiredState we pass to AWS must be a JSONArray of non-null values
    _params_to_set = {k: v for k, v in params.items() if v is not None}

    # Only if resource is taggable
    if module.params.get("tags", None):
        _params_to_set["tags"] = ansible_dict_to_boto3_tag_list(
            module.params["tags"]
        )

    params_to_set = snake_dict_to_camel_dict(_params_to_set, capitalize_first=True)

    # Ignore createOnlyProperties that can be set only during resource creation
    create_only_params = {{create_only_properties}}

    # Necessary to handle when module does not support all the states
    handlers = {{handlers}}

    state = module.params.get('state')
    identifier = module.params.get('{{primary_identifier}}')

<<<<<<< HEAD
    results = {"changed": False, "result": {}}
    
=======
    results = {"changed": False, "result": []}

>>>>>>> ba557c70
    if state == "list":
        if "list" not in handlers:
            module.exit_json(**results, msg=f"Resource type {type_name} cannot be listed.")
        results["result"] = cloud.list_resources(type_name)

    if state in ("describe", "get"):
        if "read" not in handlers:
            module.exit_json(**results, msg=f"Resource type {type_name} cannot be read.")
        results["result"] = cloud.get_resource(type_name, identifier)

    if state == "present":
        results["changed"] |= cloud.present(type_name, identifier, params_to_set, create_only_params, handlers)
        results["result"] = cloud.get_resource(type_name, identifier)

    if state == "absent":
        results["changed"] |= cloud.absent(type_name, identifier)

    module.exit_json(**results)


if __name__ == '__main__':
    main()<|MERGE_RESOLUTION|>--- conflicted
+++ resolved
@@ -46,13 +46,8 @@
     state = module.params.get('state')
     identifier = module.params.get('{{primary_identifier}}')
 
-<<<<<<< HEAD
     results = {"changed": False, "result": {}}
-    
-=======
-    results = {"changed": False, "result": []}
 
->>>>>>> ba557c70
     if state == "list":
         if "list" not in handlers:
             module.exit_json(**results, msg=f"Resource type {type_name} cannot be listed.")
